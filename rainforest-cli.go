--- conflicted
+++ resolved
@@ -13,11 +13,7 @@
 
 const (
 	// Version of the app in SemVer
-<<<<<<< HEAD
-	version = "2.0.1-alpha.1"
-=======
-	version = "2.0.0"
->>>>>>> e6f8a10b
+	version = "2.0.1"
 	// This is the default spec folder for RFML tests
 	defaultSpecFolder = "./spec/rainforest"
 )
