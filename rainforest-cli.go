package main

import (
	"fmt"
	"io"
	"log"
	"os"
	"time"

	"github.com/rainforestapp/rainforest-cli/rainforest"
	"github.com/urfave/cli"
)

const (
	// Version of the app in SemVer
	version = "2.0.0"

	// This is the default spec folder for RFML tests
	defaultSpecFolder = "./spec/rainforest"
)

var (
	// Build info to be set while building using:
	// go build -ldflags "-X main.build 'build details'"
	build string

	// Rainforest API client
	api *rainforest.Client

	// default output for printing resource tables
	tablesOut io.Writer = os.Stdout

	// Run status polling interval
	runStatusPollInterval = time.Second * 5

	// Batch size (number of rows) for tabular var upload
	tabularBatchSize = 50
	// Concurrent connections when uploading CSV rows
	tabularConcurrency = 1
<<<<<<< HEAD
	// Maximum concurrent connections with Rainforest server
	rfmlDownloadConcurrency = 4
=======

	// Concurrent connections when uploading RFML files
	rfmlUploadConcurrency = 4
>>>>>>> 4454ee33
)

// notImplemented is a placholder function for actions that are not yet implemented.
// In the current iteration of cli.
func notImplemented(c *cli.Context) error {
	fmt.Println("Not yet implemented. Check it out soon!")
	return nil
}

// cliContext is an interface providing context of running application
// i.e. command line options and flags. One of the types that provides the interface is
// cli.Context, the other is fakeCLIContext which is used for testing.
type cliContext interface {
	String(flag string) (val string)
	StringSlice(flag string) (vals []string)
	Bool(flag string) (val bool)
	Int(flag string) (val int)

	Args() (args cli.Args)
}

// Create custom writer which will use timestamps
type logWriter struct{}

func (l *logWriter) Write(p []byte) (int, error) {
	log.Printf("%s", p)
	return len(p), nil
}

// main is an entry point of the app. It sets up the new cli app, and defines the API.
func main() {
	app := cli.NewApp()
	app.Usage = "Rainforest QA CLI - https://www.rainforestqa.com/"
	app.Version = version
	// Use our custom writer to print our errors with timestamps
	cli.ErrWriter = &logWriter{}

	// Before running any of the commands we init the API Client
	app.Before = func(c *cli.Context) error {
		api = rainforest.NewClient(c.String("token"))

		// Set the User-Agent that will be used for api calls
		if build != "" {
			api.UserAgent = "rainforest-cli/" + version + " build: " + build
		} else {
			api.UserAgent = "rainforest-cli/" + version
		}

		return nil
	}

	app.Flags = []cli.Flag{
		cli.StringFlag{
			Name:   "token, t",
			Usage:  "API token. You can find it at https://app.rainforestqa.com/settings/integrations",
			EnvVar: "RAINFOREST_API_TOKEN",
		},
	}

	app.Commands = []cli.Command{
		{
			Name:    "run",
			Aliases: []string{"r"},
			Usage:   "Run your tests on Rainforest",
			Action:  startRun,
			Description: "Runs your tests on Rainforest platform. " +
				"You need to specify list of test IDs to run or use keyword 'all'. " +
				"Alternatively you can use one of the filtering options.",
			ArgsUsage: "[test IDs]",
			Flags: []cli.Flag{
				cli.StringSliceFlag{
					Name:  "tag",
					Usage: "filter tests by `TAG`. Can be used multiple times for filtering by multiple tags.",
				},
				cli.StringFlag{
					Name:  "site, site-id",
					Usage: "filter tests by a specific site. You can see a list of your `SITE-ID`s with sites command.",
				},
				cli.StringFlag{
					Name:  "folder",
					Usage: "filter tests by a specific folder. You can see a list of your `FOLDER-ID`s with folders command.",
				},
				cli.StringSliceFlag{
					Name: "browser, browsers",
					Usage: "specify the `BROWSER` you wish to run against. This overrides test level settings." +
						"Can be used multiple times to run against multiple browsers.",
				},
				cli.StringFlag{
					Name:  "environment-id",
					Usage: "run your tests using specified `ENVIRONMENT`. Otherwise it will use your default one.",
				},
				cli.StringFlag{
					Name:  "crowd",
					Value: "default",
					Usage: "run your tests using specified `CROWD`. Available choices are: default or on_premise_crowd. " +
						"Contact your CSM for more details.",
				},
				cli.StringFlag{
					Name: "conflict",
					Usage: "use the abort option to abort any runs in the same environment or " +
						"use the abort-all option to abort all runs in progress.",
				},
				cli.BoolFlag{
					Name: "bg, background",
					Usage: "run in the background. This option makes cli return after succesfully starting a run, " +
						"without waiting for the run results.",
				},
				cli.BoolFlag{
					Name: "fail-fast, ff",
					Usage: "fail the build as soon as the first failed result comes in. " +
						"If you don't pass this it will wait until 100% of the run is done. Use with --fg.",
				},
				cli.StringFlag{
					Name: "custom-url",
					Usage: "use a custom `URL` for this run. Example use case: an ad-hoc QA environment with Fourchette. " +
						"You will need to specify a site_id too for this to work.",
				},
				cli.BoolFlag{
					Name: "git-trigger",
					Usage: "only trigger a run when the last commit (for a git repo in the current working directory) " +
						"contains @rainforest and a list of one or more tags. rainforest-cli exits with 0 otherwise.",
				},
				cli.StringFlag{
					Name:  "description",
					Usage: "add arbitrary `DESCRIPTION` to the run.",
				},
				cli.StringFlag{
					Name:  "junit-file",
					Usage: "Create a JUnit XML report `FILE` with the specified name. Must be run in foreground mode.",
				},
				cli.StringFlag{
					Name:  "import-variable-name",
					Usage: "`NAME` of the tabular variable to be created or updated.",
				},
				cli.StringFlag{
					Name:  "import-variable-csv-file",
					Usage: "`PATH` to the CSV file to be uploaded.",
				},
				cli.BoolFlag{
					Name:  "overwrite-variable",
					Usage: "If the flag is set, named variable will be updated.",
				},
				cli.BoolFlag{
					Name:  "single-use",
					Usage: "This option marks uploaded variable as single-use",
				},
				cli.StringFlag{
					Name:  "wait, reattach",
					Usage: "monitor existing run with `RUN_ID` instead of starting a new one.",
				},
			},
		},
		{
			Name:      "new",
			Usage:     "Create a new RFML test",
			ArgsUsage: "[name]",
			Description: "Create new Rainforest test in RFML format (Rainforest Markup Language). " +
				"You may also specify a custom test title or file name.",
			Flags: []cli.Flag{
				cli.StringFlag{
					Name:   "test-folder",
					Value:  defaultSpecFolder,
					Usage:  "`PATH` at which to create new test.",
					EnvVar: "RAINFOREST_TEST_FOLDER",
				},
			},
			Action: newRFMLTest,
		},
		{
			Name:      "validate",
			Usage:     "Validate your RFML tests",
			ArgsUsage: "[path to RFML file]",
			Description: "Validate your test for syntax. " +
				"If no filepath is given it validates all RFML tests and performs additional checks for RFML ID validity and more. " +
				"If API token is set it'll validate your tests against server data as well.",
			Flags: []cli.Flag{
				cli.StringFlag{
					Name:   "test-folder",
					Value:  "./spec/rainforest/",
					Usage:  "`PATH` where to look for a tests to validate.",
					EnvVar: "RAINFOREST_TEST_FOLDER",
				},
			},
			Action: validateRFML,
		},
		{
			Name:      "upload",
			Usage:     "Upload your RFML tests",
			ArgsUsage: "[path to RFML file]",
			Description: "Uploads specified test to Rainforest. " +
				"If no filepath is given it uploads all RFML tests.",
			Flags: []cli.Flag{
				cli.StringFlag{
					Name:   "test-folder",
					Value:  "./spec/rainforest/",
					Usage:  "`PATH` where to look for a tests to upload.",
					EnvVar: "RAINFOREST_TEST_FOLDER",
				},
				cli.BoolFlag{
					Name:  "synchronous-upload",
					Usage: "uploads your test in a synchronous manner i.e. not using concurrency.",
				},
			},
			Action: uploadRFML,
		},
		{
			Name:        "rm",
			Usage:       "Remove an RFML test locally and remotely",
			ArgsUsage:   "[path to RFML file]",
			Description: "Remove RFML file and remove test from Rainforest test suite.",
			Action:      deleteRFML,
		},
		{
			Name: "download",
			// Left for legacy reason, should nuke?
			Aliases:   []string{"export"},
			Usage:     "Download your remote Rainforest tests to RFML",
			ArgsUsage: "[test IDs]",
			Description: "Download your remote tests from Rainforest to RFML. " +
				"You need to specify list of test IDs to download or use keyword 'all'. " +
				"Alternatively you can use one of the filtering options.",
			Flags: []cli.Flag{
				cli.StringSliceFlag{
					Name:  "tag",
					Usage: "filter tests by `TAG`. Can be used multiple times for filtering by multiple tags.",
				},
				cli.StringFlag{
					Name:  "site, site-id",
					Usage: "filter tests by a specific site. You can see a list of your `SITE-ID`s with sites command.",
				},
				cli.StringFlag{
					Name:  "folder",
					Usage: "filter tests by a specific folder. You can see a list of your `FOLDER-ID`s with folders command.",
				},
				cli.StringFlag{
					Name:   "test-folder",
					Value:  "./spec/rainforest/",
					Usage:  "`PATH` at which to save all the downloaded tests.",
					EnvVar: "RAINFOREST_TEST_FOLDER",
				},
				cli.BoolFlag{
					Name:  "embed-tests",
					Usage: "download your tests without extracting the steps of an embedded test.",
				},
			},
			Action: downloadRFML,
		},
		{
			Name:        "csv-upload",
			Usage:       "Create or update tabular var from CSV.",
			Description: "Upload a CSV file to create or update tabular variables.",
			ArgsUsage:   "[path to CSV file]",
			Flags: []cli.Flag{
				cli.StringFlag{
					// Alternative name left for legacy reason.
					Name:  "name, import-variable-name",
					Usage: "`NAME` of the tabular variable to be created or updated.",
				},
				cli.BoolFlag{
					Name:  "overwrite-variable, overwrite",
					Usage: "If the flag is set, named variable will be updated.",
				},
				cli.BoolFlag{
					Name:  "single-use",
					Usage: "This option marks uploaded variable as single-use",
				},
				// Left here for legacy reason, but imho we should move that to args
				cli.StringFlag{
					Name:  "csv-file, import-variable-csv-file",
					Usage: "DEPRECATED: `PATH` to the CSV file to be uploaded. Since v2 please provide the path as an argument.",
				},
			},
			Action: func(c *cli.Context) error {
				return csvUpload(c, api)
			},
		},
		{
			Name:  "report",
			Usage: "Create a report from your run results",
			Description: "Creates a report from your specified run." +
				"You can specify output file using options, otherwise report will be generated to STDOUT",
			ArgsUsage: "[run ID]",
			Flags: []cli.Flag{
				cli.StringFlag{
					Name:  "junit-file",
					Usage: "`PATH` of file to which write a JUnit report for the specified run.",
				},
				cli.StringFlag{
					Name:  "run-id",
					Usage: "DEPRECATED: ID of a run for which to generate results. Since v2 please provide the run ID as an argument.",
				},
			},
			Action: createReport,
		},
		{
			Name:  "sites",
			Usage: "Lists available sites",
			Action: func(c *cli.Context) error {
				return printSites(c, api)
			},
		},
		{
			Name:  "folders",
			Usage: "Lists available folders",
			Action: func(c *cli.Context) error {
				return printFolders(c, api)
			},
		},
		{
			Name:  "browsers",
			Usage: "Lists available browsers",
			Action: func(c *cli.Context) error {
				return printBrowsers(c, api)
			},
		},
	}

	app.Run(os.Args)
}<|MERGE_RESOLUTION|>--- conflicted
+++ resolved
@@ -37,14 +37,10 @@
 	tabularBatchSize = 50
 	// Concurrent connections when uploading CSV rows
 	tabularConcurrency = 1
-<<<<<<< HEAD
 	// Maximum concurrent connections with Rainforest server
 	rfmlDownloadConcurrency = 4
-=======
-
 	// Concurrent connections when uploading RFML files
 	rfmlUploadConcurrency = 4
->>>>>>> 4454ee33
 )
 
 // notImplemented is a placholder function for actions that are not yet implemented.
