--- conflicted
+++ resolved
@@ -181,7 +181,6 @@
 	return nil
 }
 
-<<<<<<< HEAD
 func newRFMLTest(c cliContext) error {
 	testDirectory := c.String("test-folder")
 
@@ -258,7 +257,9 @@
 		return cli.NewExitError(err.Error(), 1)
 	}
 
-=======
+	return nil
+}
+
 func deleteRFML(c cliContext) error {
 	filePath := c.Args().First()
 	if !strings.Contains(filePath, ".rfml") {
@@ -287,6 +288,5 @@
 	if err != nil {
 		return cli.NewExitError(err.Error(), 1)
 	}
->>>>>>> be60a170
 	return nil
 }