--- conflicted
+++ resolved
@@ -6,11 +6,8 @@
   version: daf2955e742cf123959884fdff4685aa79b63135
 - package: github.com/urfave/cli
   version: 4205e9c4ee9672a8df5bb4fe486a8aa07e1e4037
-<<<<<<< HEAD
 - package: github.com/equinox-io/equinox
-=======
 - package: github.com/satori/go.uuid
   version: ~1.1.0
 - package: github.com/gyuho/goraph
-  version: ^2.0.0
->>>>>>> a84254d5
+  version: ^2.0.0