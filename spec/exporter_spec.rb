# frozen_string_literal: true
describe RainforestCli::Exporter do
  let(:options) do
    instance_double(
      'RainforestCli::Options',
      token: 'token',
      test_folder: nil,
      command: nil,
      debug: nil,
      embed_tests: nil,
      tests: []
    )
  end
  subject { described_class.new(options) }

  describe '#export' do
    # Collect everything printed to file in an array-like file double object
    class FileDouble < Array
      alias_method :puts, :push

      def to_s
        join("\n")
      end
    end

    let(:file) { FileDouble.new }
<<<<<<< HEAD
    let(:tests) { [{ 'id' => 123, 'rfml_id' => 'rfml_id_123' }] }
=======
    let(:file_str) { file.to_s }
    let(:tests) { [Rainforest::Test.new(id: 123, title: 'Test title')] }
>>>>>>> 2a5918d1
    let(:embedded_rfml_id) { 'embedded_test_rfml_id' }
    let(:embedded_test) do
      {
        rfml_id: embedded_rfml_id,
        elements: [
          {
            type: 'step',
            element: {
              action: 'Embedded Action',
              response: 'Embedded Response'
            }
          }
        ]
      }
    end
    let(:test_elements) do
      [
        {
          type: 'test',
          redirection: true,
          element: embedded_test
        },
        {
          type: 'step',
          redirection: false,
          element: {
            action: 'Step Action',
            response: 'Step Response'
          }
        },
        {
          type: 'test',
          redirection: true,
          element: embedded_test
        },
        {
          type: 'step',
          redirection: false,
          element: {
            action: 'Last step',
            response: 'Last step?'
          }
        }
      ]
    end
    let(:single_test) do
      Rainforest::Test.new(
        {
          id: 123,
          title: 'Test title',
          start_uri: '/uri',
          tags: ['foo', 'bar'],
          browsers: [
            { name: 'chrome', state: 'enabled' },
            { name: 'safari', state: 'enabled' },
            { name: 'firefox', state: 'disabled' }
          ],
          elements: test_elements
        }
      )
    end

    before do
      allow(File).to receive(:open) do |_file_name, _, &blk|
        blk.call(file)
      end

      allow_any_instance_of(RainforestCli::TestFiles).to receive(:create_file).and_return('file_name')
      allow(File).to receive(:truncate)

      allow_any_instance_of(RainforestCli::HttpClient).to receive(:get).with('/tests/rfml_ids')
        .and_return(tests)
      allow(Rainforest::Test).to receive(:retrieve).and_return(single_test)

      subject.export
    end

    it 'prints an action and response for a step' do
      expect(file).to include('Step Action')
      expect(file).to include('Step Response')
    end

    it 'prints embedded steps' do
      expect(file).to include('Embedded Action')
      expect(file).to include('Embedded Response')
      expect(file).to_not include("- #{embedded_rfml_id}")
    end

    it 'print enabled browsers only' do
      comments = file[0]
      expect(comments).to include('chrome')
      expect(comments).to include('safari')
      expect(comments).to_not include('firefox')
    end

    context 'action and/or question contain newlines' do
      let(:action) { "Step Action\nwith newlines\n" }
      let(:expected_action) { 'Step Action with newlines' }
      let(:response) { "Step Response\nwith\nnewlines\n" }
      let(:expected_response) { 'Step Response with newlines' }
      let(:test_elements) do
        [
          {
            type: 'step',
            element: {
              action: action,
              response: response
            }
          }
        ]
      end

      it 'removes the newlines' do
        expect(file).to include(expected_action)
        expect(file).to include(expected_response)
      end
    end

    context 'with embed-tests flag' do
      let(:options) do
        instance_double(
          'RainforestCli::Options',
          token: 'token', test_folder: nil, command: nil,
          debug: nil, embed_tests: true, tests: [],
        )
      end

      it 'prints an embedded test rfml id' do
        expect(file).to include("- #{embedded_rfml_id}")
        expect(file_str).to_not include('Embedded Action')
        expect(file_str).to_not include('Embedded Response')
      end

      it 'prints the redirects in the correct location' do
        # the first embedded test should not have a redirect before it
        expect(file_str.scan(/# redirect: true\n- #{embedded_rfml_id}/).count).to eq(1)

        # First real step should have a redirect
        expect(file_str).to include("# redirect: false\nStep Action")

        # The last step exists but no redirect with it
        expect(file_str).to include('Last step')
        expect(file_str).to_not include("# redirect: false\nLast step")
      end
    end

    context 'with specific tests' do
      let(:tests) { (123..127).to_a }
      let(:options) do
        instance_double(
          'RainforestCli::Options',
          token: nil, test_folder: nil, command: nil,
          debug: nil, embed_tests: nil, tests: tests
        )
      end

      it 'gets specific tests instead of all' do
        expect(Rainforest::Test).to receive(:retrieve).exactly(tests.length).times
        expect_any_instance_of(RainforestCli::RemoteTests).to_not receive(:primary_ids)
        subject.export
      end

      it 'opens correct number of files' do
        expect(File).to receive(:open).exactly(tests.length).times
        expect_any_instance_of(RainforestCli::TestFiles).to receive(:create_file).exactly(tests.length).times
        subject.export
      end
    end
  end
end<|MERGE_RESOLUTION|>--- conflicted
+++ resolved
@@ -24,12 +24,8 @@
     end
 
     let(:file) { FileDouble.new }
-<<<<<<< HEAD
+    let(:file_str) { file.to_s }
     let(:tests) { [{ 'id' => 123, 'rfml_id' => 'rfml_id_123' }] }
-=======
-    let(:file_str) { file.to_s }
-    let(:tests) { [Rainforest::Test.new(id: 123, title: 'Test title')] }
->>>>>>> 2a5918d1
     let(:embedded_rfml_id) { 'embedded_test_rfml_id' }
     let(:embedded_test) do
       {
@@ -177,24 +173,24 @@
     end
 
     context 'with specific tests' do
-      let(:tests) { (123..127).to_a }
+      let(:test_ids) { (123..127).to_a }
       let(:options) do
         instance_double(
           'RainforestCli::Options',
           token: nil, test_folder: nil, command: nil,
-          debug: nil, embed_tests: nil, tests: tests
+          debug: nil, embed_tests: nil, tests: test_ids
         )
       end
 
       it 'gets specific tests instead of all' do
-        expect(Rainforest::Test).to receive(:retrieve).exactly(tests.length).times
+        expect(Rainforest::Test).to receive(:retrieve).exactly(test_ids.length).times
         expect_any_instance_of(RainforestCli::RemoteTests).to_not receive(:primary_ids)
         subject.export
       end
 
       it 'opens correct number of files' do
-        expect(File).to receive(:open).exactly(tests.length).times
-        expect_any_instance_of(RainforestCli::TestFiles).to receive(:create_file).exactly(tests.length).times
+        expect(File).to receive(:open).exactly(test_ids.length).times
+        expect_any_instance_of(RainforestCli::TestFiles).to receive(:create_file).exactly(test_ids.length).times
         subject.export
       end
     end
