# frozen_string_literal: true
describe RainforestCli::TestFiles do
  let(:options) { instance_double('RainforestCli::Options', test_folder: nil) }
  subject { described_class.new(options) }

  describe '#test_data' do
    let(:test_directory) { File.dirname(__FILE__) + '/rainforest-example' }
<<<<<<< HEAD
    let(:options) { instance_double('RainforestCli::Options', test_folder: test_directory) }
=======
    let(:options) { instance_double('RainforestCli::Options', test_folder: test_directory, command: nil) }
    subject { described_class.new(options) }

>>>>>>> cf077bd4
    let(:rfml_test) { subject.test_data.first }
    let(:text_file) { File.read(test_directory + '/example_test.rfml') }

    it 'parses all available tests on initialization' do
      expect(rfml_test.title).to eq(text_file.match(/^# title: (.+)$/)[1])
      expect(rfml_test.rfml_id).to eq(text_file.match(/^#! (.+?)($| .+?$)/)[1])
    end
  end

  describe '#test_dictionary' do
    Test = Struct.new(:rfml_id, :id)
<<<<<<< HEAD
=======

    let(:options) { instance_double('RainforestCli::Options', test_folder: nil, command: nil) }
    subject { described_class.new(options) }
>>>>>>> cf077bd4
    let(:tests) { [Test.new('foo', 123), Test.new('bar', 456), Test.new('baz', 789)] }

    before do
      allow(FileUtils).to receive(:mkdir_p)
      allow_any_instance_of(described_class).to receive(:test_data)
        .and_return(tests)
    end

    it "correctly formats the dictionary's keys and values" do
      expect(subject.test_dictionary).to include({})
    end
  end

  describe '#create_file' do
    let(:file) { instance_double('File') }
    let(:test_title) { 'My Test Title' }

    it 'sets the file name as the given test title' do
      allow(file).to receive(:write)

      expect(File).to receive(:open).with(a_string_including("#{test_title}.rfml"), 'w').and_yield(file)
      subject.create_file(test_title)
    end

    it 'sets the title of the test as the given test title' do
      allow(File).to receive(:open).and_yield(file)

      expect(file).to receive(:write).with(a_string_including("# title: #{test_title}"))
      subject.create_file(test_title)
    end

    context 'when there is an existing file with the same title' do
      before do
        allow(file).to receive(:write)
        expect(File).to receive(:exist?).twice.and_return(true).ordered
        expect(File).to receive(:exist?).and_return(false).ordered
      end

      it 'sets the file name as given test title with a number for uniqueness' do
        expect(File).to receive(:open).with(a_string_including("#{test_title} (2).rfml"), 'w').and_yield(file)
        subject.create_file(test_title)
      end
    end
  end
end<|MERGE_RESOLUTION|>--- conflicted
+++ resolved
@@ -1,17 +1,12 @@
 # frozen_string_literal: true
 describe RainforestCli::TestFiles do
-  let(:options) { instance_double('RainforestCli::Options', test_folder: nil) }
+  let(:options) { instance_double('RainforestCli::Options', test_folder: nil, command: nil) }
   subject { described_class.new(options) }
 
   describe '#test_data' do
     let(:test_directory) { File.dirname(__FILE__) + '/rainforest-example' }
-<<<<<<< HEAD
-    let(:options) { instance_double('RainforestCli::Options', test_folder: test_directory) }
-=======
     let(:options) { instance_double('RainforestCli::Options', test_folder: test_directory, command: nil) }
-    subject { described_class.new(options) }
 
->>>>>>> cf077bd4
     let(:rfml_test) { subject.test_data.first }
     let(:text_file) { File.read(test_directory + '/example_test.rfml') }
 
@@ -23,12 +18,6 @@
 
   describe '#test_dictionary' do
     Test = Struct.new(:rfml_id, :id)
-<<<<<<< HEAD
-=======
-
-    let(:options) { instance_double('RainforestCli::Options', test_folder: nil, command: nil) }
-    subject { described_class.new(options) }
->>>>>>> cf077bd4
     let(:tests) { [Test.new('foo', 123), Test.new('bar', 456), Test.new('baz', 789)] }
 
     before do
