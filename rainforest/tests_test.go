--- conflicted
+++ resolved
@@ -36,7 +36,6 @@
 	}
 }
 
-<<<<<<< HEAD
 func TestGetTests(t *testing.T) {
 	setup()
 	defer cleanup()
@@ -73,7 +72,9 @@
 	_, err = client.GetTests(&rfFilters)
 	if err != nil {
 		t.Error(err.Error())
-=======
+	}
+}
+
 func TestHasUploadableFiles(t *testing.T) {
 	// No uploadables
 	test := RFTest{
@@ -122,6 +123,5 @@
 	}
 	if test.HasUploadableFiles() {
 		t.Error("Test should not have any uploadable files without an argument")
->>>>>>> 0110ff49
 	}
 }