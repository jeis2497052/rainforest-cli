package rainforest

import (
	"errors"
	"strconv"
	"time"
)

// Generator is a type representing generators which can be used as variables in RF tests.
// They can be builtin or uploaded by customer as a tabular variable.
type Generator struct {
	ID           int               `json:"id,omitempty"`
	Name         string            `json:"name,omitempty"`
<<<<<<< HEAD
	CreationDate time.Time         `json:"created_at,omitempty"`
=======
	CreatedAt time.Time         `json:"created_at,omitempty"`
>>>>>>> 4454ee33
	Description  string            `json:"description,omitempty"`
	Type         string            `json:"generator_type,omitempty"`
	SingleUse    bool              `json:"single_use,omitempty"`
	Columns      []GeneratorColumn `json:"columns,omitempty"`
	RowCount     int               `json:"row_count,omitempty"`
}

// GetID returns the Generator name
func (g Generator) GetID() string {
	return g.Name
}

// GetDescription returns the Generator's description
func (g Generator) GetDescription() string {
	return g.Description
}

// GeneratorColumn is a type of column in a generator
type GeneratorColumn struct {
	ID           int       `json:"id,omitempty"`
<<<<<<< HEAD
	CreationDate time.Time `json:"created_at,omitempty"`
=======
	CreatedAt time.Time `json:"created_at,omitempty"`
>>>>>>> 4454ee33
	Name         string    `json:"name,omitempty"`
}

// GeneratorRelatedTests is a type which holds tests where the generator has been used
type GeneratorRelatedTests struct {
	ID    int    `json:"id,omitempty"`
	Title string `json:"title,omitempty"`
}

// GetGenerators fetches a list of all available generators for the account
func (c *Client) GetGenerators() ([]Generator, error) {
	// Prepare request
	req, err := c.NewRequest("GET", "generators", nil)
	if err != nil {
		return nil, err
	}

	// Send request and process response
	var generatorResp []Generator
	_, err = c.Do(req, &generatorResp)
	if err != nil {
		return nil, err
	}
	return generatorResp, nil
}

// DeleteGenerator deletes generator with specified ID
func (c *Client) DeleteGenerator(genID int) error {
	// Prepare request
	req, err := c.NewRequest("DELETE", "generators/"+strconv.Itoa(genID), nil)
	if err != nil {
		return err
	}

	// Fire away the request
	_, err = c.Do(req, nil)
	if err != nil {
		return err
	}

	// And just nil when we're done
	return nil
}

// CreateTabularVar creates new tabular variable on RF and returns Generator associated with it
// columns argument should contain just an array of column names, contents of the generator should
// be filled using AddGeneratorRows.
func (c *Client) CreateTabularVar(name, description string,
	columns []string, singleUse bool) (*Generator, error) {
	//Prepare request
	type genCreateRequest struct {
		Name        string   `json:"name,omitempty"`
		Description string   `json:"description,omitempty"`
		SingleUse   bool     `json:"single_use,omitempty"`
		Columns     []string `json:"columns,omitempty"`
	}
	body := genCreateRequest{name, description, singleUse, columns}
	req, err := c.NewRequest("POST", "generators", body)
	if err != nil {
		return &Generator{}, err
	}

	var out *Generator
	_, err = c.Do(req, &out)
	if err != nil {
		return out, err
	}

	return out, nil
}

// AddGeneratorRows adds rows to the specified tabular variable
// rowData is in a form of [{ 123: "foo", 124: "bar" }, { 123: "baz", 124: "qux" }] where 123 is a column ID
// AddGeneratorRowsFromTable is also provided which accepts different rowData format
func (c *Client) AddGeneratorRows(targetGenerator *Generator, rowData []map[int]string) error {
	//Prepare request
	type batchRowsRequest struct {
		RowData []map[int]string `json:"data,omitempty"`
	}
	body := batchRowsRequest{rowData}
	reqURL := "generators/" + strconv.Itoa(targetGenerator.ID) + "/rows/batch"
	req, err := c.NewRequest("POST", reqURL, body)
	if err != nil {
		return err
	}

	// Send out the batch
	_, err = c.Do(req, nil)
	if err != nil {
		return err
	}

	return nil
}

// AddGeneratorRowsFromTable adds rows to the specified tabular variable
// data should be formatted as follows:
// targetColumns contains names of existing columns to which add data e.g. ["login", "password"]
// rowData contains row data in columns order specified in targetColumns e.g. [["foo", "bar"], ["baz", "qux"]]
func (c *Client) AddGeneratorRowsFromTable(targetGenerator *Generator,
	targetColumns []string, rowData [][]string) error {
	// Quick sanity check of the args
	if len(targetColumns) != len(targetGenerator.Columns) {
		return errors.New("Invalid number of columns for given generator.")
	}

	// Create a mapping between column names and their id for the Generator
	colNameToID := make(map[string]int)
	for _, column := range targetGenerator.Columns {
		colNameToID[column.Name] = column.ID
	}

	// Use created mapping to create an array of column IDs
	targetColumnIDs := make([]int, len(targetColumns))
	for i, colName := range targetColumns {
		id, ok := colNameToID[colName]
		if !ok {
			return errors.New("Invalid column name for given generator.")
		}
		targetColumnIDs[i] = id
	}

	// Use above helper array to create properly formatted row_data array
	formattedRowData := make([]map[int]string, len(rowData))
	for rowIndex, row := range rowData {
		formattedRow := make(map[int]string)
		if len(row) != len(targetColumns) {
			return errors.New("Invalid number of columns in a row" + strconv.Itoa(rowIndex) +
				"for given generator.")
		}
		for colIndex, colValue := range row {
			formattedRow[targetColumnIDs[colIndex]] = colValue
		}
		formattedRowData[rowIndex] = formattedRow
	}

	// Call the function that will add the rows.
	return c.AddGeneratorRows(targetGenerator, formattedRowData)
}<|MERGE_RESOLUTION|>--- conflicted
+++ resolved
@@ -11,11 +11,7 @@
 type Generator struct {
 	ID           int               `json:"id,omitempty"`
 	Name         string            `json:"name,omitempty"`
-<<<<<<< HEAD
-	CreationDate time.Time         `json:"created_at,omitempty"`
-=======
 	CreatedAt time.Time         `json:"created_at,omitempty"`
->>>>>>> 4454ee33
 	Description  string            `json:"description,omitempty"`
 	Type         string            `json:"generator_type,omitempty"`
 	SingleUse    bool              `json:"single_use,omitempty"`
@@ -36,11 +32,7 @@
 // GeneratorColumn is a type of column in a generator
 type GeneratorColumn struct {
 	ID           int       `json:"id,omitempty"`
-<<<<<<< HEAD
-	CreationDate time.Time `json:"created_at,omitempty"`
-=======
 	CreatedAt time.Time `json:"created_at,omitempty"`
->>>>>>> 4454ee33
 	Name         string    `json:"name,omitempty"`
 }
 
