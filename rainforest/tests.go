package rainforest

import (
	"errors"
	"fmt"
<<<<<<< HEAD
	"net/url"
=======
	"regexp"
>>>>>>> 0110ff49
	"strconv"
)

const uploadableRegex = `{{ *file\.(download|screenshot)\(([^\)]+)\) *}}`

// TestIDMap is a type representing RF tests that contain the test definitions.
type TestIDMap struct {
	ID     int    `json:"id"`
	RFMLID string `json:"rfml_id"`
}

// TestIDMappings is a slice of all the mapping pairs.
// And has a set of functions defined to get map of one to the other.
type TestIDMappings []TestIDMap

// MapIDtoRFMLID creates a map from test IDs to RFML IDs
func (s TestIDMappings) MapIDtoRFMLID() map[int]string {
	resultMap := make(map[int]string)
	for _, mapping := range s {
		resultMap[mapping.ID] = mapping.RFMLID
	}
	return resultMap
}

// MapRFMLIDtoID creates a map from RFML IDs to IDs
func (s TestIDMappings) MapRFMLIDtoID() map[string]int {
	resultMap := make(map[string]int)
	for _, mapping := range s {
		resultMap[mapping.RFMLID] = mapping.ID
	}
	return resultMap
}

// RFTest is a struct representing the Rainforest Test with its settings and steps
type RFTest struct {
	TestID      int                      `json:"id"`
	RFMLID      string                   `json:"rfml_id"`
	Source      string                   `json:"source"`
	Title       string                   `json:"title,omitempty"`
	StartURI    string                   `json:"start_uri,omitempty"`
	SiteID      int                      `json:"site_id,omitempty"`
	Description string                   `json:"description,omitempty"`
	Tags        []string                 `json:"tags,omitempty"`
	BrowsersMap []map[string]interface{} `json:"browsers,omitempty"`
	Elements    []testElement            `json:"elements,omitempty"`

	// Browsers and Steps are helper fields
	Browsers []string      `json:"-"`
	Steps    []interface{} `json:"-"`
<<<<<<< HEAD
=======
	TestID   int           `json:"-"`
	// RFMLPath is a helper field for keeping track of the filepath to the
	// test's RFML file.
	RFMLPath string `json:"-"`
>>>>>>> 0110ff49
}

// testElement is one of the helpers to construct the proper JSON test sturcture
type testElement struct {
	Redirect bool               `json:"redirection"`
	Type     string             `json:"type"`
	Details  testElementDetails `json:"element"`
}

// testElementDetails is one of the helpers to construct the proper JSON test sturcture
type testElementDetails struct {
	ID       int    `json:"id,omitempty"`
	Action   string `json:"action,omitempty"`
	Response string `json:"response,omitempty"`
}

// mapBrowsers fills the browsers field with format recognized by the API
func (t *RFTest) mapBrowsers() {
	// if there are no browsers skip mapping
	if len(t.Browsers) == 0 {
		return
	}
	t.BrowsersMap = make([]map[string]interface{}, len(t.Browsers))
	for i, browser := range t.Browsers {
		mappedBrowser := map[string]interface{}{
			"state": "enabled",
			"name":  browser,
		}
		t.BrowsersMap[i] = mappedBrowser
	}
}

// unmapBrowsers parses browsers from the API format to internal go one
func (t *RFTest) unmapBrowsers() {
	// if there are no browsers skip unmapping
	if len(t.BrowsersMap) == 0 {
		return
	}

	for _, browserMap := range t.BrowsersMap {
		if browserMap["state"] == "enabled" {
			t.Browsers = append(t.Browsers, browserMap["name"].(string))
		}
	}
}

// marshallElements converts go rfml structs into format understood by the API
func (t *RFTest) marshallElements(mappings TestIDMappings) error {
	// if there are no steps skip marshalling
	if len(t.Steps) == 0 {
		return nil
	}
	t.Elements = make([]testElement, len(t.Steps))
	rfmlidToID := mappings.MapRFMLIDtoID()
	for i, step := range t.Steps {
		switch castStep := step.(type) {
		case RFTestStep:
			stepElementDetails := testElementDetails{Action: castStep.Action, Response: castStep.Response}
			stepElement := testElement{Redirect: castStep.Redirect, Type: "step", Details: stepElementDetails}
			t.Elements[i] = stepElement
		case RFEmbeddedTest:
			embeddedID, ok := rfmlidToID[castStep.RFMLID]
			if !ok {
				return errors.New("Couldn't convert RFML ID to test ID")
			}
			embeddedElementDetails := testElementDetails{ID: embeddedID}
			embeddedElement := testElement{Redirect: castStep.Redirect, Type: "test", Details: embeddedElementDetails}
			t.Elements[i] = embeddedElement
		}
	}
	return nil
}

// unmarshalElements converts API elements format into RFML go structs
func (t *RFTest) unmarshalElements(mappings TestIDMappings) error {
	if len(t.Elements) == 0 {
		return nil
	}
	t.Steps = make([]interface{}, len(t.Elements))
	idToRFMLID := mappings.MapIDtoRFMLID()

	for i, element := range t.Elements {
		switch element.Type {
		case "step":
			step := RFTestStep{Action: element.Details.Action, Response: element.Details.Response, Redirect: element.Redirect}
			t.Steps[i] = step
		case "test":
			rfmlID, ok := idToRFMLID[element.Details.ID]
			if !ok {
				return errors.New("Couldn't convert test ID to RFML ID")
			}
			embedd := RFEmbeddedTest{RFMLID: rfmlID, Redirect: element.Redirect}
			t.Steps[i] = embedd
		}
	}
	return nil
}

// PrepareToUploadFromRFML uses different helper methods to prepare struct for API upload
func (t *RFTest) PrepareToUploadFromRFML(mappings TestIDMappings) error {
	t.Source = "rainforest-cli"
	if t.StartURI == "" {
		t.StartURI = "/"
	}
	t.mapBrowsers()
	err := t.marshallElements(mappings)
	if err != nil {
		return err
	}
	return nil
}

// PrepareToWriteAsRFML uses different helper methods to prepare struct for translation to RFML
func (t *RFTest) PrepareToWriteAsRFML(mappings TestIDMappings) error {
	err := t.unmarshalElements(mappings)
	if err != nil {
		return err
	}
	t.unmapBrowsers()
	return nil
}

// HasUploadableFiles returns true if test has embedded files in the format {{ file.screenshot(path/to/file) }}
// or {{ file.download(path/to/file) }}. It returns false otherwise.
func (t *RFTest) HasUploadableFiles() bool {
	for _, step := range t.Steps {
		s, ok := step.(RFTestStep)
		if ok && s.hasUploadableFiles() {
			return true
		}
	}

	return false
}

// RFTestStep contains single Rainforest step
type RFTestStep struct {
	Action   string
	Response string
	Redirect bool
}

func (s *RFTestStep) hasUploadableFiles() bool {
	return len(s.embeddedFilesInAction()) > 0 || len(s.embeddedFilesInResponse()) > 0
}

func (s *RFTestStep) embeddedFilesInAction() []embeddedFile {
	return findEmbeddedFiles(s.Action)
}

func (s *RFTestStep) embeddedFilesInResponse() []embeddedFile {
	return findEmbeddedFiles(s.Response)
}

// uploadable contains the information of an embedded step variables
type embeddedFile struct {
	// text is the entire step variable text. eg: "{{ file.screenshot(path/to/file) }}"
	text string
	// the step variable used. Either "screenshot" or "download"
	stepVar string
	// the path argument to the step variable
	path string
}

// findEmbeddedFiles looks through a string and parses out embedded step variables
// and returns a slice of uploadables
func findEmbeddedFiles(s string) []embeddedFile {
	// Shouldn't fail compilation unless uploadableRegex is incorrect
	reg := regexp.MustCompile(uploadableRegex)
	matches := reg.FindAllStringSubmatch(s, -1)

	uploadables := make([]embeddedFile, len(matches))

	for idx, match := range matches {
		uploadables[idx] = embeddedFile{
			text:    match[0],
			stepVar: match[1],
			path:    match[2],
		}
	}

	return uploadables
}

// RFEmbeddedTest contains an embedded test details
type RFEmbeddedTest struct {
	RFMLID   string
	Redirect bool
}

// RFTestFilters are used to translate test filters to proper API parameters
type RFTestFilters struct {
	Tags          []string
	SiteID        int
	SmartFolderID int
}

func (f *RFTestFilters) toQuery() string {
	v := url.Values{"tags": f.Tags}
	if f.SiteID > 0 {
		v.Add("site_id", strconv.Itoa(f.SiteID))
	}
	if f.SmartFolderID > 0 {
		v.Add("smart_folder_id", strconv.Itoa(f.SmartFolderID))
	}

	return v.Encode()
}

// GetRFMLIDs returns all tests IDs and RFML IDs to properly map tests to their IDs
// for uploading and deleting.
func (c *Client) GetRFMLIDs() (TestIDMappings, error) {
	// Prepare request
	req, err := c.NewRequest("GET", "tests/rfml_ids", nil)
	if err != nil {
		return nil, err
	}

	// Send request and process response
	var testResp TestIDMappings
	_, err = c.Do(req, &testResp)
	if err != nil {
		return nil, err
	}
	return testResp, nil
}

// GetTests returns all tests that are optionally filtered by RFTestFilters
func (c *Client) GetTests(params *RFTestFilters) ([]RFTest, error) {
	testsURL := "tests?" + params.toQuery()
	req, err := c.NewRequest("GET", testsURL, nil)
	if err != nil {
		return nil, err
	}

	var testResp []RFTest
	_, err = c.Do(req, &testResp)
	if err != nil {
		return nil, err
	}

	return testResp, nil
}

// GetTest gets a test from RF specified by the given test ID
func (c *Client) GetTest(testID int) (*RFTest, error) {
	req, err := c.NewRequest("GET", "tests/"+strconv.Itoa(testID), nil)
	if err != nil {
		return nil, err
	}

	var testResp RFTest
	_, err = c.Do(req, &testResp)
	if err != nil {
		return nil, err
	}

	testResp.TestID = testID
	return &testResp, nil
}

// DeleteTest deletes test with a specified ID from the RF test suite
func (c *Client) DeleteTest(testID int) error {
	// Prepare request
	req, err := c.NewRequest("DELETE", "tests/"+strconv.Itoa(testID), nil)
	if err != nil {
		return err
	}

	// Send request and process response
	_, err = c.Do(req, nil)
	if err != nil {
		return err
	}
	return nil
}

// DeleteTestByRFMLID deletes test with a specified RFMLID from the RF test suite
func (c *Client) DeleteTestByRFMLID(testRFMLID string) error {
	testMappings, err := c.GetRFMLIDs()
	if err != nil {
		return err
	}
	rfmlMap := testMappings.MapRFMLIDtoID()
	testID, ok := rfmlMap[testRFMLID]
	if !ok {
		return fmt.Errorf("RFML ID: %v doesn't exist in Rainforest", testRFMLID)
	}
	return c.DeleteTest(testID)
}

// CreateTest creates new test on RF, requires RFTest struct to be prepared to upload using helpers
func (c *Client) CreateTest(test *RFTest) error {
	// Prepare request
	req, err := c.NewRequest("POST", "tests", test)
	if err != nil {
		return err
	}

	// Send request and process response
	_, err = c.Do(req, nil)
	if err != nil {
		return err
	}
	return nil
}

// UpdateTest updates existing test on RF, requires RFTest struct to be prepared to upload using helpers
func (c *Client) UpdateTest(test *RFTest) error {
	if test.TestID == 0 {
		return errors.New("Couldn't update the test TestID not specified in RFTest")
	}

	// Prepare request
	req, err := c.NewRequest("PUT", "tests/"+strconv.Itoa(test.TestID), test)
	if err != nil {
		return err
	}

	// Send request and process response
	_, err = c.Do(req, nil)
	if err != nil {
		return err
	}
	return nil
}<|MERGE_RESOLUTION|>--- conflicted
+++ resolved
@@ -3,11 +3,8 @@
 import (
 	"errors"
 	"fmt"
-<<<<<<< HEAD
 	"net/url"
-=======
 	"regexp"
->>>>>>> 0110ff49
 	"strconv"
 )
 
@@ -57,13 +54,9 @@
 	// Browsers and Steps are helper fields
 	Browsers []string      `json:"-"`
 	Steps    []interface{} `json:"-"`
-<<<<<<< HEAD
-=======
-	TestID   int           `json:"-"`
 	// RFMLPath is a helper field for keeping track of the filepath to the
 	// test's RFML file.
 	RFMLPath string `json:"-"`
->>>>>>> 0110ff49
 }
 
 // testElement is one of the helpers to construct the proper JSON test sturcture
@@ -254,7 +247,7 @@
 	Redirect bool
 }
 
-// RFTestFilters are used to translate test filters to proper API parameters
+// RFTestFilters are used to translate test filters to a proper query string
 type RFTestFilters struct {
 	Tags          []string
 	SiteID        int
