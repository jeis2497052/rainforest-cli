--- conflicted
+++ resolved
@@ -28,7 +28,8 @@
 	}
 
 	if c.Bool("git-trigger") {
-		git, err := newGitTrigger()
+		var git gitTrigger
+		git, err = newGitTrigger()
 		if err != nil {
 			return cli.NewExitError(err.Error(), 1)
 		}
@@ -65,13 +66,6 @@
 	return monitorRunStatus(c, runStatus.ID)
 }
 
-<<<<<<< HEAD
-		postRunJUnitReport(c, runStatus.ID)
-
-		if finalState.status.Result != "passed" {
-			return cli.NewExitError("", 1)
-		}
-=======
 func monitorRunStatus(c cliContext, runID int) error {
 	// Create two channels to communicate with the polling goroutine
 	// One that will tick when it's time to poll and the other to gather final state
@@ -84,11 +78,12 @@
 	if finalState.err != nil {
 		return cli.NewExitError(finalState.err.Error(), 1)
 	}
->>>>>>> 7362d3e5
 
 	if finalState.status.FrontendURL != "" {
 		log.Printf("The detailed results are available at %v\n", finalState.status.FrontendURL)
 	}
+
+	postRunJUnitReport(c, runID)
 
 	if finalState.status.Result != "passed" {
 		return cli.NewExitError("", 1)
