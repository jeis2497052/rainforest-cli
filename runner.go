--- conflicted
+++ resolved
@@ -83,18 +83,9 @@
 	}
 }
 
-<<<<<<< HEAD
-type runnerCliContext interface {
-	String(flag string) (val string)
-	StringSlice(flag string) (vals []string)
-	Args() (args cli.Args)
-}
-
-=======
->>>>>>> fd32341a
 // makeRunParams parses and validates command line arguments + options
 // and makes RunParams struct out of them
-func makeRunParams(c runnerCliContext) (rainforest.RunParams, error) {
+func makeRunParams(c cliContext) (rainforest.RunParams, error) {
 	var err error
 
 	var smartFolderID int
