package main

import (
	"errors"
	"log"
	"strconv"
	"strings"
	"time"

	"github.com/rainforestapp/rainforest-cli/rainforest"
	"github.com/urfave/cli"
)

// startRun starts a new Rainforest run & depending on passed flags monitors its execution
func startRun(c *cli.Context) error {
	params, err := makeRunParams(c)
	if err != nil {
		return cli.NewExitError(err.Error(), 1)
	}

	err = preRunCSVUpload(c, api)
	if err != nil {
		return cli.NewExitError(err.Error(), 1)
	}

	runStatus, err := api.CreateRun(params)
	if err != nil {
		return cli.NewExitError(err.Error(), 1)
	}
	log.Printf("Run %v has been created...\n", runStatus.ID)

	// if foreground flag is enabled we'll monitor run status
	if c.Bool("fg") {
		// Create two channels to communicate with the polling goroutine
		// One that will tick when it's time to poll and the other to gather final state
		t := time.NewTicker(runStatusPollInterval)
		statusChan := make(chan statusWithError, 0)
		go updateRunStatus(c, runStatus.ID, t, statusChan)

		// This channel readout will block until updateRunStatus pushed final result to it
		finalState := <-statusChan
		if finalState.err != nil {
			return cli.NewExitError(finalState.err.Error(), 1)
		}

		if finalState.status.FrontendURL != "" {
			log.Printf("The detailed results are available at %v\n", finalState.status.FrontendURL)
		}

		if finalState.status.Result != "passed" {
			return cli.NewExitError("", 1)
		}

		return nil
	}

	return nil
}

// statusWithError is a helper type used to send RunStatus and error using single channel
type statusWithError struct {
	status rainforest.RunStatus
	err    error
}

func updateRunStatus(c cliContext, runID int, t *time.Ticker, resChan chan statusWithError) {
	for {
		// Wait for tick
		<-t.C
		newStatus, err := api.CheckRunStatus(runID)
		if err != nil {
			resChan <- statusWithError{status: newStatus, err: err}
		}

		isFinalState := newStatus.StateDetails.IsFinalState
		state := newStatus.State
		currentPercent := newStatus.CurrentProgress.Percent

		if !isFinalState {
			log.Printf("Run %v is %v and is %v%% complete\n", runID, state, currentPercent)
			if newStatus.Result == "failed" && c.Bool("fail-fast") {
				resChan <- statusWithError{status: newStatus, err: nil}
			}
		} else {
			log.Printf("Run %v is now %v and has %v\n", runID, state, newStatus.Result)
			resChan <- statusWithError{status: newStatus, err: nil}
		}
	}
}

// makeRunParams parses and validates command line arguments + options
// and makes RunParams struct out of them
func makeRunParams(c cliContext) (rainforest.RunParams, error) {
	var err error

	var smartFolderID int
	if s := c.String("folder"); s != "" {
		smartFolderID, err = strconv.Atoi(c.String("folder"))
		if err != nil {
			return rainforest.RunParams{}, err
		}
	}

	var siteID int
	if s := c.String("site"); s != "" {
		siteID, err = strconv.Atoi(c.String("site"))
		if err != nil {
			return rainforest.RunParams{}, err
		}
	}

	var crowd string
	if crowd = c.String("crowd"); crowd != "" && crowd != "default" && crowd != "on_premise_crowd" {
		return rainforest.RunParams{}, errors.New("Invalid crowd option specified")
	}

	var conflict string
	if conflict = c.String("conflict"); conflict != "" && conflict != "abort" && conflict != "abort-all" {
		return rainforest.RunParams{}, errors.New("Invalid conflict option specified")
	}

	browsers := c.StringSlice("browser")
	expandedBrowsers := expandStringSlice(browsers)

	description := c.String("description")

	var environmentID int
	if s := c.String("environment-id"); s != "" {
		environmentID, err = strconv.Atoi(c.String("environment-id"))
		if err != nil {
			return rainforest.RunParams{}, err
		}
	}

	// Parse command argument as a list of test IDs
	var testIDs interface{}
	testIDsArgs := c.Args()
<<<<<<< HEAD
	if testIDsArgs.First() != "all" {
=======
	if testIDsArgs.Get(0) != "all" {
		testIDs = []int{}
>>>>>>> e09a990f
		for _, arg := range testIDsArgs {
			nextTestIDs, err := stringToIntSlice(arg)
			if err != nil {
				return rainforest.RunParams{}, err
			}
			testIDs = append(testIDs.([]int), nextTestIDs...)
		}
	} else {
		testIDs = "all"
	}

	// We get tags slice from arguments and then expand comma separated lists into separate entries
	tags := c.StringSlice("tag")
	expandedTags := expandStringSlice(tags)

	return rainforest.RunParams{
		Tests:         testIDs,
		Tags:          expandedTags,
		SmartFolderID: smartFolderID,
		SiteID:        siteID,
		Crowd:         crowd,
		Conflict:      conflict,
		Browsers:      expandedBrowsers,
		Description:   description,
		EnvironmentID: environmentID,
	}, nil
}

// stringToIntSlice takes a string of comma separated integers and returns a slice of them
func stringToIntSlice(s string) ([]int, error) {
	if s == "" {
		return nil, nil
	}
	splitString := strings.Split(s, ",")
	var slicedInt []int
	for _, slice := range splitString {
		newInt, err := strconv.Atoi(strings.TrimSpace(slice))
		if err != nil {
			return slicedInt, err
		}
		slicedInt = append(slicedInt, newInt)
	}
	return slicedInt, nil
}

// expandStringSlice takes a slice of strings and expands any comma separated sublists
// into one slice. This allows us to accept args like: -tag abc -tag qwe,xyz
func expandStringSlice(slice []string) []string {
	var result []string
	for _, element := range slice {
		splitElement := strings.Split(element, ",")
		for _, singleElement := range splitElement {
			result = append(result, strings.TrimSpace(singleElement))
		}
	}
	return result
}<|MERGE_RESOLUTION|>--- conflicted
+++ resolved
@@ -135,12 +135,8 @@
 	// Parse command argument as a list of test IDs
 	var testIDs interface{}
 	testIDsArgs := c.Args()
-<<<<<<< HEAD
 	if testIDsArgs.First() != "all" {
-=======
-	if testIDsArgs.Get(0) != "all" {
 		testIDs = []int{}
->>>>>>> e09a990f
 		for _, arg := range testIDsArgs {
 			nextTestIDs, err := stringToIntSlice(arg)
 			if err != nil {
