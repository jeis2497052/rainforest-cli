package main

import (
	"errors"
	"log"
	"strconv"
	"strings"
	"time"

	"github.com/rainforestapp/rainforest-cli/rainforest"
	"github.com/urfave/cli"
)

// startRun starts a new Rainforest run & depending on passed flags monitors its execution
func startRun(c *cli.Context) error {
	params, err := makeRunParams(c)
	if err != nil {
		return cli.NewExitError(err.Error(), 1)
	}

	err = preRunCSVUpload(c)
	if err != nil {
		return cli.NewExitError(err.Error(), 1)
	}

	runStatus, err := api.CreateRun(params)
	if err != nil {
		return cli.NewExitError(err.Error(), 1)
	}
	log.Printf("Run %v has been created...\n", runStatus.ID)

	// if foreground flag is enabled we'll monitor run status
	if c.Bool("fg") {
		// Create two channels to communicate with the polling goroutine
		// One that will tick when it's time to poll and the other to gather final state
		t := time.NewTicker(runStatusPollInterval)
		statusChan := make(chan statusWithError, 0)
		go updateRunStatus(c, runStatus.ID, t, statusChan)

		// This channel readout will block until updateRunStatus pushed final result to it
		finalState := <-statusChan
		if finalState.err != nil {
			return cli.NewExitError(finalState.err.Error(), 1)
		}

		if finalState.status.FrontendURL != "" {
			log.Printf("The detailed results are available at %v\n", finalState.status.FrontendURL)
		}

		if finalState.status.Result != "passed" {
			return cli.NewExitError("", 1)
		}

		return nil
	}

	return nil
}

// statusWithError is a helper type used to send RunStatus and error using single channel
type statusWithError struct {
	status rainforest.RunStatus
	err    error
}

func updateRunStatus(c cliContext, runID int, t *time.Ticker, resChan chan statusWithError) {
	for {
		// Wait for tick
		<-t.C
		newStatus, err := api.CheckRunStatus(runID)
		if err != nil {
			resChan <- statusWithError{status: newStatus, err: err}
		}

		isFinalState := newStatus.StateDetails.IsFinalState
		state := newStatus.State
		currentPercent := newStatus.CurrentProgress.Percent

		if !isFinalState {
			log.Printf("Run %v is %v and is %v%% complete\n", runID, state, currentPercent)
			if newStatus.Result == "failed" && c.Bool("fail-fast") {
				resChan <- statusWithError{status: newStatus, err: nil}
			}
		} else {
			log.Printf("Run %v is now %v and has %v\n", runID, state, newStatus.Result)
			resChan <- statusWithError{status: newStatus, err: nil}
		}
	}
}

// makeRunParams parses and validates command line arguments + options
// and makes RunParams struct out of them
func makeRunParams(c cliContext) (rainforest.RunParams, error) {
	var err error

	var smartFolderID int
	if s := c.String("folder"); s != "" {
		smartFolderID, err = strconv.Atoi(c.String("folder"))
		if err != nil {
			return rainforest.RunParams{}, err
		}
	}

	var siteID int
	if s := c.String("site"); s != "" {
		siteID, err = strconv.Atoi(c.String("site"))
		if err != nil {
			return rainforest.RunParams{}, err
		}
	}

	var crowd string
	if crowd = c.String("crowd"); crowd != "" && crowd != "default" && crowd != "on_premise_crowd" {
		return rainforest.RunParams{}, errors.New("Invalid crowd option specified")
	}

	var conflict string
	if conflict = c.String("conflict"); conflict != "" && conflict != "abort" && conflict != "abort-all" {
		return rainforest.RunParams{}, errors.New("Invalid conflict option specified")
	}

	browsers := c.StringSlice("browser")
	expandedBrowsers := expandStringSlice(browsers)

	description := c.String("description")

	var environmentID int
	if s := c.String("environment-id"); s != "" {
		environmentID, err = strconv.Atoi(c.String("environment-id"))
		if err != nil {
			return rainforest.RunParams{}, err
		}
	}

	// Parse command argument as a list of test IDs
	var testIDs []int
<<<<<<< HEAD
	testIDsArg := c.Args().First()
	if testIDsArg != "all" {
		testIDs, err = stringToIntSlice(testIDsArg)
		if err != nil {
			return rainforest.RunParams{}, err
=======
	testIDsArgs := c.Args()
	if testIDsArgs.Get(0) != "all" {
		for _, arg := range testIDsArgs {
			nextTestIDs, err := stringToIntSlice(arg)
			if err != nil {
				return rainforest.RunParams{}, err
			}
			testIDs = append(testIDs, nextTestIDs...)
>>>>>>> fd32341a
		}
	} else {
		// TODO: Figure out how to do 'all' tests as it's not an integer
	}

	// We get tags slice from arguments and then expand comma separated lists into separate entries
	tags := c.StringSlice("tag")
	expandedTags := expandStringSlice(tags)

	return rainforest.RunParams{
		Tests:         testIDs,
		Tags:          expandedTags,
		SmartFolderID: smartFolderID,
		SiteID:        siteID,
		Crowd:         crowd,
		Conflict:      conflict,
		Browsers:      expandedBrowsers,
		Description:   description,
		EnvironmentID: environmentID,
	}, nil
}

// stringToIntSlice takes a string of comma separated integers and returns a slice of them
func stringToIntSlice(s string) ([]int, error) {
	if s == "" {
		return nil, nil
	}
	splitString := strings.Split(s, ",")
	var slicedInt []int
	for _, slice := range splitString {
		newInt, err := strconv.Atoi(strings.TrimSpace(slice))
		if err != nil {
			return slicedInt, err
		}
		slicedInt = append(slicedInt, newInt)
	}
	return slicedInt, nil
}

// expandStringSlice takes a slice of strings and expands any comma separated sublists
// into one slice. This allows us to accept args like: -tag abc -tag qwe,xyz
func expandStringSlice(slice []string) []string {
	var result []string
	for _, element := range slice {
		splitElement := strings.Split(element, ",")
		for _, singleElement := range splitElement {
			result = append(result, strings.TrimSpace(singleElement))
		}
	}
	return result
}<|MERGE_RESOLUTION|>--- conflicted
+++ resolved
@@ -134,22 +134,14 @@
 
 	// Parse command argument as a list of test IDs
 	var testIDs []int
-<<<<<<< HEAD
-	testIDsArg := c.Args().First()
-	if testIDsArg != "all" {
-		testIDs, err = stringToIntSlice(testIDsArg)
-		if err != nil {
-			return rainforest.RunParams{}, err
-=======
 	testIDsArgs := c.Args()
-	if testIDsArgs.Get(0) != "all" {
+	if testIDsArgs.First() != "all" {
 		for _, arg := range testIDsArgs {
 			nextTestIDs, err := stringToIntSlice(arg)
 			if err != nil {
 				return rainforest.RunParams{}, err
 			}
 			testIDs = append(testIDs, nextTestIDs...)
->>>>>>> fd32341a
 		}
 	} else {
 		// TODO: Figure out how to do 'all' tests as it's not an integer
